--- conflicted
+++ resolved
@@ -38,11 +38,7 @@
 . script/_dns64
 . script/_dhcpv6_pd
 . script/_network_manager
-<<<<<<< HEAD
-=======
 . script/_rt_tables
-. script/_smcroute
->>>>>>> 8b006665
 . script/_swapfile
 . script/_sudo_extend
 . script/_disable_services
@@ -58,19 +54,11 @@
     dhcpv6_pd_uninstall
     nat64_uninstall
     dns64_uninstall
-<<<<<<< HEAD
-    ipforward_uninstall
-
-    ipforward_install
-=======
-    smcroute_uninstall
     rt_tables_uninstall
     ipforward_uninstall
 
     ipforward_install
     rt_tables_install
-    smcroute_install
->>>>>>> 8b006665
     nat64_install
     dns64_install
     network_manager_install
